#!/bin/sh

# config
if [ -f /proc/cpuinfo ]; then
	cpus=`cat /proc/cpuinfo | grep '^processor[[:space:]]*:' | wc -l`
else
	cpus=1
fi
opts="-j$cpus"

# fall back to some reasonable defaults for the NRE environment variables
if [ -z "$NRE_TARGET" ]; then
	export NRE_TARGET=x86_64
fi
if [ "$NRE_BUILD" != "debug" ]; then
	export NRE_BUILD="release"
fi
if [ -z "$NRE_TFTPDIR" ]; then
	export NRE_TFTPDIR=/var/lib/tftpboot
fi
if [ -z "$NRE_GDB_X86_32" ]; then
	export NRE_GDB_X86_32=gdbtui
fi
if [ -z "$NRE_GDB_X86_64" ]; then
	export NRE_GDB_X86_64=x86_64-linux-gnu-gdbtui
fi

# target dependend values
if [ "$NRE_TARGET" = "x86_32" ]; then
	cross="i686-pc-nulnova"
	gdb=$NRE_GDB_X86_32
	export QEMU="qemu-system-i386"
	export QEMU_FLAGS="-cpu phenom "
elif [ "$NRE_TARGET" = "x86_64" ]; then
	cross="x86_64-pc-nulnova"
	gdb=$NRE_GDB_X86_64
	export QEMU="qemu-system-x86_64"
	export QEMU_FLAGS=""
else
	echo 'Please define $NRE_TARGET to x86_32 or x86_64!' >&2
	exit 1
fi

# don't change anything below!
crossdir="/opt/nre-cross-$NRE_TARGET"
build="build/$NRE_TARGET-$NRE_BUILD"
root=$(dirname $(readlink -f $0))
kerndir="../kernel"
novadir="../kernel/nova"
bochscfg="bochs.cfg"

help() {
	echo "Usage: $1 [<cmd> <arg>] [--no-build|-n]"
	echo ""
	echo -n "This is a convenience script that is responsible for building everything (NOVA and NRE)"
	echo -n " and running the specified command afterwards. It does also support switching between"
	echo -n " debug and release builds by changing the Makefile of NOVA accordingly (adjust"
	echo -n " optimization level, ...). The most important environment variables that influence its"
	echo " behaviour are NRE_BUILD=(debug|release) and NRE_TARGET=(x86_32|x86_64)."
	echo -n "You can also prevent the script from building everything by specifying -n or --no-build."
	echo -n " In this case, only the specified command is executed."
	echo ""
	echo ""
	echo "The following commands are available:"
<<<<<<< HEAD
	echo "    clean:                   do a clean in NOVA, morbo and NRE"
	echo "    distclean:               remove NRE build-dirs, remove NOVA and morbo so"
	echo "                             that everything is checked out again and rebuild"
=======
	echo "    clean:                   do a clean in NOVA and NRE"
	echo "    distclean:               remove NRE build-dirs and remove NOVA so that"
	echo "                             NOVA is checked out again and everything is"
	echo "                             rebuild"
>>>>>>> 52a8c398
	echo "    bochs <bootscript>:      generate an ISO image for <bootscript> and run it"
	echo "                             in bochs"
	echo "    qemu <bootscript>:       run <bootscript> in qemu"
	echo "    qemunet:                 run qemu and boot from network"
	echo "    srv <bootscript>:        copy <bootscript> to the server specified in"
	echo "                             ~/.novaboot with a grub config"
	echo "    srvp <bootscript>:       copy <bootscript> to the server specified in"
	echo "                             ~/.novaboot with a pulsar config"
	echo "    dis=<prog>:              run objdump -SC <prog> (the cross-compiler version)"
	echo "    elf=<prog>:              run readelf -a <prog> (the cross-compiler version)"
	echo "    straddr=<prog> <str>:    search for the string <str> in <prog> and display"
	echo "                             the addresses"
	echo "    trace=<prog>:            start the backtrace script for <prog>"
	echo "    dbg=<prog> <bootscript>: run <bootscript> in qemu and remote-debug <prog>"
	echo "                             in gdb"
	echo "    dbgr <bootscript>:       run <bootscript> in qemu and wait"
	echo "    list:                    list the link-address of all programs"
	echo ""
	echo "Environment variables:"
	echo "    NRE_TARGET:              the target architecture. Either x86_32 or x86_64."
	echo "                             The default is x86_64."
	echo "    NRE_BUILD:               the build-type. Either debug or release. In debug"
	echo "                             mode optimizations are disabled, debug infos are"
	echo "                             available and assertions are active. In release"
	echo "                             mode all that is disabled. The default is release."
	echo "    NRE_TFTPDIR:             the directory of your tftp-server which is used for"
	echo "                             qemu network booting. The default is"
	echo "                             /var/lib/tftpboot."
	echo "    NRE_GDB_X86_32:          the executable of gdb to use for NRE_TARGET=x86_32."
	echo "                             The default is gdbtui."
	echo "    NRE_GDB_X86_64:          the executable of gdb to use for NRE_TARGET=x86_64."
	echo "                             The default is x86_64-linux-gnu-gdbtui."
	exit 0
}

<<<<<<< HEAD
=======
# parse arguments
>>>>>>> 52a8c398
dobuild=true
cmd=""
script=""
while [ $# -gt 0 ]; do
	case "$1" in
		-h|-\?|--help)
			help $0
			;;

		-n|--no-build)
			dobuild=false
			;;

		*)
			if [ "$cmd" = "" ]; then
				cmd="$1"
			elif [ "$script" = "" ]; then
				script="$1"
			else
				echo "Too many arguments" >&2
				exit 1
			fi
			;;
	esac
	shift
done

<<<<<<< HEAD
=======
# for clean and distclean, it makes no sense to build it (this might even fail because e.g. scons has
# a non existing dependency which might be the reason the user wants to do a clean)
>>>>>>> 52a8c398
if [ "$cmd" = "clean" ] || [ "$cmd" = "distclean" ]; then
	dobuild=false
fi

echo "Working with $NRE_TARGET in $NRE_BUILD mode"

if $dobuild; then
<<<<<<< HEAD
	echo "Building NRE, NOVA and morbo with $cpus jobs..."
=======
	echo "Building NRE and NOVA with $cpus jobs..."
>>>>>>> 52a8c398

	# build userland
	scons $opts
	if [ $? -ne 0 ]; then
		exit 1
	fi

	# checkout nova, if not already done
	if [ ! -d "$novadir" ]; then
		$root/tools/checkout.sh $novadir `cat $kerndir/NOVA_URL` `cat $kerndir/NOVA_REVISION` nre-local \
<<<<<<< HEAD
			$root/$kerndir/patches/*
=======
			`find $root/$kerndir/patches -type f | sort`
		if [ $? -ne 0 ]; then
			exit 1
		fi
	else
		# check whether NOVA should be updated
		( cd $novadir && git branch --contains `cat ../NOVA_REVISION` >/dev/null 2>/dev/null )
		if [ $? -ne 0 ]; then
			/bin/echo -n -e "\e[1mWarning: Your NOVA version is not up to date (revision in kernel/NOVA_REVISION does not"
			/bin/echo -e " appear in your NOVA repo)\e[0m"
		fi
>>>>>>> 52a8c398
	fi

	cd $novadir/build
	# adjust build-flags depending on build-type
	if [ "`grep 'OFLAGS[[:space:]]*:=[[:space:]]*-O0' Makefile`" != "" ]; then
		if [ "$NRE_BUILD" != "debug" ]; then
			# it should be release, but isn't
<<<<<<< HEAD
			sed --in-place -e 's/OFLAGS[[:space:]]*:=[[:space:]]*-O0.*/OFLAGS\t\t:= -Os -g/' Makefile
=======
			sed --in-place -e \
				's/OFLAGS[[:space:]]*:=[[:space:]]*-O0.*/OFLAGS\t\t:= -Os -g/' Makefile
>>>>>>> 52a8c398
		fi
	else
		if [ "$NRE_BUILD" != "release" ]; then
			# it should be debug, but isn't
<<<<<<< HEAD
			sed --in-place -e 's/OFLAGS[[:space:]]*:=[[:space:]]*.*/OFLAGS\t\t:= -O0 -g -DDEBUG/' Makefile
=======
			sed --in-place -e \
				's/OFLAGS[[:space:]]*:=[[:space:]]*.*/OFLAGS\t\t:= -O0 -g -DDEBUG/' Makefile
>>>>>>> 52a8c398
		fi
	fi
	# build NOVA
	ARCH=$NRE_TARGET make $jobs
	if [ $? -ne 0 ]; then
		exit 1
	fi
<<<<<<< HEAD
	cp hypervisor-$NRE_TARGET $root/$build/bin/apps/hypervisor
	cd $root

	# checkout morbo, if not already done
	if [ ! -d "$morbodir" ]; then
		$root/tools/checkout.sh $morbodir `cat $loaderdir/MORBO_URL` `cat $loaderdir/MORBO_REVISION` nre-local \
			$root/$loaderdir/patches/*
	fi

	# build morbo
	cd $morbodir && scons $jobs
	if [ $? -ne 0 ]; then
		exit 1
	fi
	cd $root
	cp $morbodir/tftp/farnsworth $build/bin/apps/chainloader
=======

	# copy to build-dir; convert to elf32-binary when using x86_64, because grub can't load elf64-binaries.
	if [ "$NRE_TARGET" = "x86_64" ]; then
		$crossdir/bin/$cross-objcopy -O elf32-i386 hypervisor-$NRE_TARGET $root/$build/bin/apps/hypervisor
	else
		cp hypervisor-$NRE_TARGET $root/$build/bin/apps/hypervisor
	fi
	cd $root
>>>>>>> 52a8c398
fi

# run the specified command, if any
case "$cmd" in
	clean)
		scons -c
<<<<<<< HEAD
		( cd $novadir/build && make clean )
		( cd $morbodir && scons -c )
		;;
	distclean)
		rm -Rf build/* $novadir $morbodir
=======
		( cd $novadir/build && ARCH=$NRE_TARGET make clean )
		;;
	distclean)
		rm -Rf build/* $novadir
>>>>>>> 52a8c398
		;;
	prof=*)
		$build/tools/conv/conv i586 log.txt $build/bin/apps/${cmd#prof=} > result.xml
		;;
	bochs)
		mkdir -p $build/bin/boot/grub
		cp $root/dist/iso/boot/grub/stage2_eltorito $build/bin/boot/grub
		./tools/novaboot --build-dir="$PWD/$build" --iso -- $script
<<<<<<< HEAD
		filename=`basename $script`
		sed --in-place -e \
			's/\(ata.*\?:.*\?path\)=build\/[^\/]*\?\/\(.*\?\),/\1='`echo $build/ | sed -e 's/\//\\\\\//g'`'\2,/g' $bochscfg
		sed --in-place -e \
			's/^\(ata0-master:.*\?path\)=\(.*\?\),/\1='`echo $build/$filename.iso | sed -e 's/\//\\\\\//g'`',/' $bochscfg
=======
		# replace the build path for all ata drives
		path=`echo $build/ | sed -e 's/\//\\\\\//g'`
		sed --in-place -e 's/\(ata.*\?:.*\?path\)=build\/[^\/]*\?\/\(.*\?\),/\1='$path'\2,/g' $bochscfg
		# put the generated iso into ata0-master
		filename=`basename $script`
		path=`echo $build/$filename.iso | sed -e 's/\//\\\\\//g'`
		sed --in-place -e 's/^\(ata0-master:.*\?path\)=\(.*\?\),/\1='$path',/' $bochscfg
>>>>>>> 52a8c398
		bochs -f $bochscfg -q
		;;
	qemu)
		./$script --qemu="$QEMU" --qemu-append="$QEMU_FLAGS" --build-dir="$PWD/$build" | tee log.txt
		;;
	qemunet)
		$QEMU $QEMU_FLAGS -boot n -bootp pulsar -tftp $NRE_TFTPDIR
		;;
	srv)
		./$script --server --build-dir="$PWD/$build"
		;;
	srvp)
		./$script --server -p --build-dir="$PWD/$build"
		;;
	dis=*)
		$crossdir/bin/$cross-objdump -SC $build/bin/apps/${cmd#dis=} | less
		;;
	elf=*)
		$crossdir/bin/$cross-readelf -a $build/bin/apps/${cmd#elf=} | less
		;;
	straddr=*)
		echo "Strings containing '$script' in ${cmd#straddr=}:"
		# find base address of .rodata
		base=`$crossdir/bin/$cross-readelf -S $build/bin/apps/${cmd#straddr=} | grep .rodata | \
			xargs | cut -d ' ' -f 5`
		# grep for matching lines, prepare for better use of awk and finally add offset to base
		$crossdir/bin/$cross-readelf -p 4 $build/bin/apps/${cmd#straddr=} | grep $script | \
			sed 's/^ *\[ *\([[:xdigit:]]*\)\] *\(.*\)$/0x\1 \2/' | \
			awk '{ printf("0x%x: %s %s %s %s %s %s\n",0x'$base' + strtonum($1),$2,$3,$4,$5,$6,$7) }'
		;;
	trace=*)
		tools/backtrace $build/bin/apps/${cmd#trace=}
		;;
	dbg=*)
		tmp=$(tempfile)
		echo "target remote localhost:1234" >> $tmp
		echo "display/i \$pc" >> $tmp
		# the problem is that qemu terminates if it receives SIGINT. so, if we want to
		# interrupt the execution and examine the state in gdb by pressing ^C, qemu
		# terminates. to prevent that we use a small program (ignoreint) no block SIGINT,
		# which replaces itself with the given program afterwards
		$build/tools/ignoreint/ignoreint ./$script --qemu="$QEMU" \
			--build-dir="$PWD/$build" --qemu-append="$QEMU_FLAGS-S -s" > log.txt &
		$gdb $build/bin/apps/${cmd#dbg=} --command=$tmp
		rm -f $tmp
		kill `pgrep qemu` 2>/dev/null
		;;
	dbgr)
		./$script --qemu="$QEMU" --build-dir="$PWD/$build" --qemu-append="$QEMU_FLAGS-S -s"
		;;
	list)
		echo "Start of section .text:"
		ls -1 $build/bin/apps | while read l; do	
			$crossdir/bin/$cross-readelf -S $build/bin/apps/$l | \
				grep "\.text " | awk "{ printf(\"%12s: %s\n\",\"$l\",\$5) }"
		done
		;;
esac<|MERGE_RESOLUTION|>--- conflicted
+++ resolved
@@ -62,16 +62,10 @@
 	echo ""
 	echo ""
 	echo "The following commands are available:"
-<<<<<<< HEAD
-	echo "    clean:                   do a clean in NOVA, morbo and NRE"
-	echo "    distclean:               remove NRE build-dirs, remove NOVA and morbo so"
-	echo "                             that everything is checked out again and rebuild"
-=======
 	echo "    clean:                   do a clean in NOVA and NRE"
 	echo "    distclean:               remove NRE build-dirs and remove NOVA so that"
 	echo "                             NOVA is checked out again and everything is"
 	echo "                             rebuild"
->>>>>>> 52a8c398
 	echo "    bochs <bootscript>:      generate an ISO image for <bootscript> and run it"
 	echo "                             in bochs"
 	echo "    qemu <bootscript>:       run <bootscript> in qemu"
@@ -107,10 +101,7 @@
 	exit 0
 }
 
-<<<<<<< HEAD
-=======
 # parse arguments
->>>>>>> 52a8c398
 dobuild=true
 cmd=""
 script=""
@@ -138,11 +129,8 @@
 	shift
 done
 
-<<<<<<< HEAD
-=======
 # for clean and distclean, it makes no sense to build it (this might even fail because e.g. scons has
 # a non existing dependency which might be the reason the user wants to do a clean)
->>>>>>> 52a8c398
 if [ "$cmd" = "clean" ] || [ "$cmd" = "distclean" ]; then
 	dobuild=false
 fi
@@ -150,11 +138,7 @@
 echo "Working with $NRE_TARGET in $NRE_BUILD mode"
 
 if $dobuild; then
-<<<<<<< HEAD
-	echo "Building NRE, NOVA and morbo with $cpus jobs..."
-=======
 	echo "Building NRE and NOVA with $cpus jobs..."
->>>>>>> 52a8c398
 
 	# build userland
 	scons $opts
@@ -165,9 +149,6 @@
 	# checkout nova, if not already done
 	if [ ! -d "$novadir" ]; then
 		$root/tools/checkout.sh $novadir `cat $kerndir/NOVA_URL` `cat $kerndir/NOVA_REVISION` nre-local \
-<<<<<<< HEAD
-			$root/$kerndir/patches/*
-=======
 			`find $root/$kerndir/patches -type f | sort`
 		if [ $? -ne 0 ]; then
 			exit 1
@@ -179,7 +160,6 @@
 			/bin/echo -n -e "\e[1mWarning: Your NOVA version is not up to date (revision in kernel/NOVA_REVISION does not"
 			/bin/echo -e " appear in your NOVA repo)\e[0m"
 		fi
->>>>>>> 52a8c398
 	fi
 
 	cd $novadir/build
@@ -187,22 +167,14 @@
 	if [ "`grep 'OFLAGS[[:space:]]*:=[[:space:]]*-O0' Makefile`" != "" ]; then
 		if [ "$NRE_BUILD" != "debug" ]; then
 			# it should be release, but isn't
-<<<<<<< HEAD
-			sed --in-place -e 's/OFLAGS[[:space:]]*:=[[:space:]]*-O0.*/OFLAGS\t\t:= -Os -g/' Makefile
-=======
 			sed --in-place -e \
 				's/OFLAGS[[:space:]]*:=[[:space:]]*-O0.*/OFLAGS\t\t:= -Os -g/' Makefile
->>>>>>> 52a8c398
 		fi
 	else
 		if [ "$NRE_BUILD" != "release" ]; then
 			# it should be debug, but isn't
-<<<<<<< HEAD
-			sed --in-place -e 's/OFLAGS[[:space:]]*:=[[:space:]]*.*/OFLAGS\t\t:= -O0 -g -DDEBUG/' Makefile
-=======
 			sed --in-place -e \
 				's/OFLAGS[[:space:]]*:=[[:space:]]*.*/OFLAGS\t\t:= -O0 -g -DDEBUG/' Makefile
->>>>>>> 52a8c398
 		fi
 	fi
 	# build NOVA
@@ -210,24 +182,6 @@
 	if [ $? -ne 0 ]; then
 		exit 1
 	fi
-<<<<<<< HEAD
-	cp hypervisor-$NRE_TARGET $root/$build/bin/apps/hypervisor
-	cd $root
-
-	# checkout morbo, if not already done
-	if [ ! -d "$morbodir" ]; then
-		$root/tools/checkout.sh $morbodir `cat $loaderdir/MORBO_URL` `cat $loaderdir/MORBO_REVISION` nre-local \
-			$root/$loaderdir/patches/*
-	fi
-
-	# build morbo
-	cd $morbodir && scons $jobs
-	if [ $? -ne 0 ]; then
-		exit 1
-	fi
-	cd $root
-	cp $morbodir/tftp/farnsworth $build/bin/apps/chainloader
-=======
 
 	# copy to build-dir; convert to elf32-binary when using x86_64, because grub can't load elf64-binaries.
 	if [ "$NRE_TARGET" = "x86_64" ]; then
@@ -236,25 +190,16 @@
 		cp hypervisor-$NRE_TARGET $root/$build/bin/apps/hypervisor
 	fi
 	cd $root
->>>>>>> 52a8c398
 fi
 
 # run the specified command, if any
 case "$cmd" in
 	clean)
 		scons -c
-<<<<<<< HEAD
-		( cd $novadir/build && make clean )
-		( cd $morbodir && scons -c )
-		;;
-	distclean)
-		rm -Rf build/* $novadir $morbodir
-=======
 		( cd $novadir/build && ARCH=$NRE_TARGET make clean )
 		;;
 	distclean)
 		rm -Rf build/* $novadir
->>>>>>> 52a8c398
 		;;
 	prof=*)
 		$build/tools/conv/conv i586 log.txt $build/bin/apps/${cmd#prof=} > result.xml
@@ -263,13 +208,6 @@
 		mkdir -p $build/bin/boot/grub
 		cp $root/dist/iso/boot/grub/stage2_eltorito $build/bin/boot/grub
 		./tools/novaboot --build-dir="$PWD/$build" --iso -- $script
-<<<<<<< HEAD
-		filename=`basename $script`
-		sed --in-place -e \
-			's/\(ata.*\?:.*\?path\)=build\/[^\/]*\?\/\(.*\?\),/\1='`echo $build/ | sed -e 's/\//\\\\\//g'`'\2,/g' $bochscfg
-		sed --in-place -e \
-			's/^\(ata0-master:.*\?path\)=\(.*\?\),/\1='`echo $build/$filename.iso | sed -e 's/\//\\\\\//g'`',/' $bochscfg
-=======
 		# replace the build path for all ata drives
 		path=`echo $build/ | sed -e 's/\//\\\\\//g'`
 		sed --in-place -e 's/\(ata.*\?:.*\?path\)=build\/[^\/]*\?\/\(.*\?\),/\1='$path'\2,/g' $bochscfg
@@ -277,7 +215,6 @@
 		filename=`basename $script`
 		path=`echo $build/$filename.iso | sed -e 's/\//\\\\\//g'`
 		sed --in-place -e 's/^\(ata0-master:.*\?path\)=\(.*\?\),/\1='$path',/' $bochscfg
->>>>>>> 52a8c398
 		bochs -f $bochscfg -q
 		;;
 	qemu)
