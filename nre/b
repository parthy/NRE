--- conflicted
+++ resolved
@@ -158,16 +158,11 @@
 
 	# checkout nova, if not already done
 	if [ ! -d "$novadir" ]; then
-<<<<<<< HEAD
-		$root/tools/checkout.sh $novadir `cat $kerndir/NOVA_URL` `cat $kerndir/NOVA_REVISION` \
-			nre-local $root/$kerndir/patches/*
-=======
 		$root/tools/checkout.sh $novadir `cat $kerndir/NOVA_URL` `cat $kerndir/NOVA_REVISION` nre-local \
 			`find $root/$kerndir/patches -type f`
 		if [ $? -ne 0 ]; then
 			exit 1
 		fi
->>>>>>> dc9b6197
 	fi
 
 	cd $novadir/build
@@ -192,23 +187,6 @@
 	fi
 	cp hypervisor-$NRE_TARGET $root/$build/bin/apps/hypervisor
 	cd $root
-<<<<<<< HEAD
-
-	# checkout morbo, if not already done
-	if [ ! -d "$morbodir" ]; then
-		$root/tools/checkout.sh $morbodir `cat $loaderdir/MORBO_URL` \
-			`cat $loaderdir/MORBO_REVISION` nre-local $root/$loaderdir/patches/*
-	fi
-
-	# build morbo
-	cd $morbodir && scons $jobs
-	if [ $? -ne 0 ]; then
-		exit 1
-	fi
-	cd $root
-	cp $morbodir/tftp/farnsworth $build/bin/apps/chainloader
-=======
->>>>>>> dc9b6197
 fi
 
 # run the specified command, if any
