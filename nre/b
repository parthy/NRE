#!/bin/sh

# config
if [ -f /proc/cpuinfo ]; then
    cpus=`cat /proc/cpuinfo | grep '^processor[[:space:]]*:' | wc -l`
else
    cpus=1
fi
opts="-j$cpus"

# fall back to some reasonable defaults for the NRE environment variables
if [ -z "$NRE_TARGET" ]; then
    export NRE_TARGET=x86_64
fi
if [ "$NRE_BUILD" != "debug" ]; then
    export NRE_BUILD="release"
fi
if [ -z "$NRE_TFTPDIR" ]; then
    export NRE_TFTPDIR=/var/lib/tftpboot
fi
if [ -z "$NRE_GDB_X86_32" ]; then
    export NRE_GDB_X86_32=gdbtui
fi
if [ -z "$NRE_GDB_X86_64" ]; then
    export NRE_GDB_X86_64=x86_64-linux-gnu-gdbtui
fi
if [ -z "$QEMU" ]; then
   export QEMU=qemu-system-x86_64
fi

# target dependend values
if [ "$NRE_TARGET" = "x86_32" ]; then
    cross="i686-pc-nulnova"
    gdb=$NRE_GDB_X86_32
    export QEMU_FLAGS="-cpu phenom $QEMU_FLAGS"
elif [ "$NRE_TARGET" = "x86_64" ]; then
    cross="x86_64-pc-nulnova"
    gdb=$NRE_GDB_X86_64
else
    echo 'Please define $NRE_TARGET to x86_32 or x86_64!' >&2
    exit 1
fi

# don't change anything below!
crossdir="/opt/nre-cross-$NRE_TARGET"
build="build/$NRE_TARGET-$NRE_BUILD"
root=$(dirname $(readlink -f $0))
kerndir="../kernel"
novadir="../kernel/nova"
bochscfg="bochs.cfg"

help() {
    echo "Usage: $1 [<cmd> <arg>] [--no-build|-n]"
    echo ""
    echo -n "This is a convenience script that is responsible for building everything (NOVA and NRE)"
    echo -n " and running the specified command afterwards. It does also support switching between"
    echo -n " debug and release builds by changing the Makefile of NOVA accordingly (adjust"
    echo -n " optimization level, ...). The most important environment variables that influence its"
    echo " behaviour are NRE_BUILD=(debug|release) and NRE_TARGET=(x86_32|x86_64)."
    echo -n "You can also prevent the script from building everything by specifying -n or --no-build."
    echo -n " In this case, only the specified command is executed."
    echo ""
    echo ""
    echo "The following commands are available:"
    echo "    clean:                   do a clean in NOVA and NRE"
    echo "    distclean:               remove NRE build-dirs and remove NOVA so that"
    echo "                             NOVA is checked out again and everything is"
    echo "                             rebuild"
    echo "    bochs <bootscript>:      generate an ISO image for <bootscript> and run it"
    echo "                             in bochs"
    echo "    qemu <bootscript>:       run <bootscript> in qemu"
    echo "    qemunet:                 run qemu and boot from network"
    echo "    srv <bootscript>:        copy <bootscript> to the server specified in"
    echo "                             ~/.novaboot with a grub config"
    echo "    srvp <bootscript>:       copy <bootscript> to the server specified in"
    echo "                             ~/.novaboot with a pulsar config"
    echo "    dis=<prog>:              run objdump -SC <prog> (the cross-compiler version)"
    echo "    elf=<prog>:              run readelf -a <prog> (the cross-compiler version)"
<<<<<<< HEAD
=======
    echo "    nm=<prog>:               run nm -SC <prog> (the cross-compiler version)"
>>>>>>> 3c7777a7
    echo "    constr=<prog>:           list the contructor calls of <prog>"
    echo "    straddr=<prog> <str>:    search for the string <str> in <prog> and display"
    echo "                             the addresses"
    echo "    trace=<prog>:            start the backtrace script for <prog>"
    echo "    dbg=<prog> <bootscript>: run <bootscript> in qemu and remote-debug <prog>"
    echo "                             in gdb"
    echo "    dbgr <bootscript>:       run <bootscript> in qemu and wait"
    echo "    list:                    list the link-address of all programs"
    echo ""
    echo "Environment variables:"
    echo "    NRE_TARGET:              the target architecture. Either x86_32 or x86_64."
    echo "                             The default is x86_64."
    echo "    NRE_BUILD:               the build-type. Either debug or release. In debug"
    echo "                             mode optimizations are disabled, debug infos are"
    echo "                             available and assertions are active. In release"
    echo "                             mode all that is disabled. The default is release."
    echo "    NRE_TFTPDIR:             the directory of your tftp-server which is used for"
    echo "                             qemu network booting. The default is"
    echo "                             /var/lib/tftpboot."
    echo "    NRE_GDB_X86_32:          the executable of gdb to use for NRE_TARGET=x86_32."
    echo "                             The default is gdbtui."
    echo "    NRE_GDB_X86_64:          the executable of gdb to use for NRE_TARGET=x86_64."
    echo "                             The default is x86_64-linux-gnu-gdbtui."
    echo "    QEMU:                    The qemu executable to use (default is"
    echo "                             qemu-system-x86_64)."
    echo "    QEMU_FLAGS:              Pass additional arguments to qemu."
    exit 0
}

# parse arguments
dobuild=true
cmd=""
script=""
while [ $# -gt 0 ]; do
    case "$1" in
        -h|-\?|--help)
            help $0
            ;;

        -n|--no-build)
            dobuild=false
            ;;

        *)
            if [ "$cmd" = "" ]; then
                cmd="$1"
            elif [ "$script" = "" ]; then
                script="$1"
            else
                echo "Too many arguments" >&2
                exit 1
            fi
            ;;
    esac
    shift
done

binary=""
case "$cmd" in
    # check parameters
    bochs|qemu|srv|srvp|dbg|dbgr)
        if [ "$script" = "" ]; then
            echo "Usage: $0 $cmd <script>" >&2
            exit 1
        fi
        ;;
<<<<<<< HEAD
    prof=*|straddr=*|dis=*|elf=*|constr=*|trace=*|dbg=*)
=======
    prof=*|straddr=*|dis=*|elf=*|constr=*|nm=*|trace=*|dbg=*)
>>>>>>> 3c7777a7
        if [ "`echo $cmd | grep '^straddr='`" != "" ] && [ "$script" = "" ]; then
            echo "Usage: $0 $cmd <string>" >&2
            exit 1
        fi
        binary=${cmd#*=}
        ;;
    # for clean and distclean, it makes no sense to build it (this might even fail because e.g. scons has
    # a non existing dependency which might be the reason the user wants to do a clean)
    clean|distclean)
        dobuild=false
        ;;
    # check for unknown commands
    qemunet|list)
        ;;
    ?*)
        echo "Unknown command '$cmd'" >&2
        exit 1
        ;;
esac

echo "Working with $NRE_TARGET in $NRE_BUILD mode"

if $dobuild; then
    echo "Building NRE and NOVA with $cpus jobs..."

    # build userland
    scons $opts || exit 1

    if [ -d $novadir/build ]; then
        cd $novadir/build
        
        # adjust build-flags depending on build-type
        if [ "`grep 'OFLAGS[[:space:]]*:=[[:space:]]*-O0' Makefile`" != "" ]; then
            if [ "$NRE_BUILD" != "debug" ]; then
                # it should be release, but isn't
                sed --in-place -e \
                    's/OFLAGS[[:space:]]*:=[[:space:]]*-O0.*/OFLAGS\t\t:= -Os -g/' Makefile
            fi
        else
            if [ "$NRE_BUILD" != "release" ]; then
                # it should be debug, but isn't
                sed --in-place -e \
                    's/OFLAGS[[:space:]]*:=[[:space:]]*.*/OFLAGS\t\t:= -O0 -g -DDEBUG/' Makefile
            fi
        fi

        # build NOVA
        ARCH=$NRE_TARGET make $jobs || exit 1

        # copy to build-dir; convert to elf32-binary when using x86_64, because grub can't load elf64-binaries.
        if [ "$NRE_TARGET" = "x86_64" ]; then
            $crossdir/bin/$cross-objcopy -O elf32-i386 hypervisor-$NRE_TARGET $root/$build/bin/apps/hypervisor
            cp hypervisor-$NRE_TARGET $root/$build/bin/apps/hypervisor-elf64
        else
            cp hypervisor-$NRE_TARGET $root/$build/bin/apps/hypervisor
        fi
        cd $root
    else
        echo "NOVA source not found. Not building the hypervisor."
    fi
fi

# after building, check whether the requested binary really exists
if [ "$binary" != "" ]; then
    if [ ! -f "$build/bin/apps/$binary" ]; then
        echo "The file $build/bin/apps/$binary does not exist" >&2
        exit 1
    fi
fi
 
# run the specified command, if any
case "$cmd" in
    clean)
        scons -c
        ( cd $novadir/build && ARCH=$NRE_TARGET make clean )
        ;;
    distclean)
        rm -Rf build/* $novadir
        ;;
    prof=*)
        $build/tools/conv/conv i586 log.txt $build/bin/apps/$binary > result.xml
        ;;
    bochs)
        mkdir -p $build/bin/boot/grub
        cp $root/dist/iso/boot/grub/stage2_eltorito $build/bin/boot/grub
        ./tools/novaboot --build-dir="$PWD/$build" --iso --strip-rom -- $script
        # replace the build path for all ata drives
        path=`echo $build/ | sed -e 's/\//\\\\\//g'`
        sed --in-place -e 's/\(ata.*\?:.*\?path\)=build\/[^\/]*\?\/\(.*\?\),/\1='$path'\2,/g' $bochscfg
        # put the generated iso into ata0-master
        filename=`basename $script`
        path=`echo $build/$filename.iso | sed -e 's/\//\\\\\//g'`
        sed --in-place -e 's/^\(ata0-master:.*\?path\)=\(.*\?\),/\1='$path',/' $bochscfg
        bochs -f $bochscfg -q
        ;;
    qemu)
        ./$script --qemu="$QEMU" --qemu-append="$QEMU_FLAGS" --build-dir="$PWD/$build" --strip-rom | tee log.txt
        ;;
    qemunet)
        $QEMU $QEMU_FLAGS -boot n -bootp pulsar -tftp $NRE_TFTPDIR
        ;;
    srv)
        ./$script --server --build-dir="$PWD/$build" --strip-rom
        ;;
    srvp)
        ./$script --server -p --build-dir="$PWD/$build" --strip-rom
        ;;
    dis=*)
        $crossdir/bin/$cross-objdump -SC $build/bin/apps/$binary | less
        ;;
    elf=*)
        $crossdir/bin/$cross-readelf -a $build/bin/apps/$binary | less
        ;;
    constr=*)
    	./tools/listconstr.sh $crossdir $cross $build/bin/apps/$binary
        ;;
<<<<<<< HEAD
=======
    nm=*)
        $crossdir/bin/$cross-nm -SC $build/bin/apps/$binary | sort | less
        ;;
>>>>>>> 3c7777a7
    straddr=*)
        echo "Strings containing '$script' in $binary:"
        # find base address of .rodata
        base=`$crossdir/bin/$cross-readelf -S $build/bin/apps/$binary | grep .rodata | \
            xargs | cut -d ' ' -f 5`
        # grep for matching lines, prepare for better use of awk and finally add offset to base
        $crossdir/bin/$cross-readelf -p 4 $build/bin/apps/$binary | grep $script | \
            sed 's/^ *\[ *\([[:xdigit:]]*\)\] *\(.*\)$/0x\1 \2/' | \
            awk '{ printf("0x%x: %s %s %s %s %s %s\n",0x'$base' + strtonum($1),$2,$3,$4,$5,$6,$7) }'
        ;;
    trace=*)
        tools/backtrace $build/bin/apps/$binary
        ;;
    dbg=*)
        tmp=$(mktemp)
        echo "target remote localhost:1234" >> $tmp
        echo "display/i \$pc" >> $tmp
        # the problem is that qemu terminates if it receives SIGINT. so, if we want to
        # interrupt the execution and examine the state in gdb by pressing ^C, qemu
        # terminates. to prevent that we use a small program (ignoreint) no block SIGINT,
        # which replaces itself with the given program afterwards
        $build/tools/ignoreint/ignoreint ./$script --qemu="$QEMU" \
            --build-dir="$PWD/$build" --strip-rom --qemu-append="$QEMU_FLAGS -S -s" > log.txt &
        $gdb $build/bin/apps/$binary --command=$tmp
        rm -f $tmp
        kill `pgrep qemu` 2>/dev/null
        ;;
    dbgr)
        ./$script --qemu="$QEMU" --build-dir="$PWD/$build" --strip-rom --qemu-append="$QEMU_FLAGS-S -s"
        ;;
    list)
        echo "Start of section .text:"
        ls -1 $build/bin/apps | while read l; do	
            $crossdir/bin/$cross-readelf -S $build/bin/apps/$l | \
                grep "\.text " | awk "{ printf(\"%12s: %s\n\",\"$l\",\$5) }"
        done
        ;;
esac<|MERGE_RESOLUTION|>--- conflicted
+++ resolved
@@ -76,10 +76,7 @@
     echo "                             ~/.novaboot with a pulsar config"
     echo "    dis=<prog>:              run objdump -SC <prog> (the cross-compiler version)"
     echo "    elf=<prog>:              run readelf -a <prog> (the cross-compiler version)"
-<<<<<<< HEAD
-=======
     echo "    nm=<prog>:               run nm -SC <prog> (the cross-compiler version)"
->>>>>>> 3c7777a7
     echo "    constr=<prog>:           list the contructor calls of <prog>"
     echo "    straddr=<prog> <str>:    search for the string <str> in <prog> and display"
     echo "                             the addresses"
@@ -146,11 +143,7 @@
             exit 1
         fi
         ;;
-<<<<<<< HEAD
-    prof=*|straddr=*|dis=*|elf=*|constr=*|trace=*|dbg=*)
-=======
     prof=*|straddr=*|dis=*|elf=*|constr=*|nm=*|trace=*|dbg=*)
->>>>>>> 3c7777a7
         if [ "`echo $cmd | grep '^straddr='`" != "" ] && [ "$script" = "" ]; then
             echo "Usage: $0 $cmd <string>" >&2
             exit 1
@@ -267,12 +260,9 @@
     constr=*)
     	./tools/listconstr.sh $crossdir $cross $build/bin/apps/$binary
         ;;
-<<<<<<< HEAD
-=======
     nm=*)
         $crossdir/bin/$cross-nm -SC $build/bin/apps/$binary | sort | less
         ;;
->>>>>>> 3c7777a7
     straddr=*)
         echo "Strings containing '$script' in $binary:"
         # find base address of .rodata
